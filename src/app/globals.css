--- conflicted
+++ resolved
@@ -3,7 +3,144 @@
 :root {
   /* Basic colors */
   --color-black: #000000;
-<<<<<<< HEAD
+  --color-white: #FFFFFF;
+  
+  /* Gray colors */
+  --color-gray-50: #F9FAFB;
+  --color-gray-100: #F3F4F6;
+  --color-gray-200: #E5E7EB;
+  --color-gray-300: #D1D5DB;
+  --color-gray-400: #9CA3AF;
+  --color-gray-500: #6B7280;
+  --color-gray-600: #4B5563;
+  --color-gray-700: #374151;
+  --color-gray-800: #1F2937;
+  --color-gray-900: #111827;
+  
+  /* Blue colors */
+  --color-blue-50: #EBF8FF;
+  --color-blue-100: #DBEAFE;
+  --color-blue-200: #BFDBFE;
+  --color-blue-300: #93C5FD;
+  --color-blue-400: #60A5FA;
+  --color-blue-500: #3B82F6;
+  --color-blue-600: #2563EB;
+  --color-blue-700: #1D4ED8;
+  
+  /* Green colors */
+  --color-green-50: #F0FDF4;
+  --color-green-100: #DCFCE7;
+  --color-green-200: #BBF7D0;
+  --color-green-400: #4ADE80;
+  --color-green-500: #22C55E;
+  --color-green-600: #16A34A;
+  --color-green-700: #15803D;
+  
+  /* Red colors */
+  --color-red-50: #FEF2F2;
+  --color-red-100: #FEE2E2;
+  --color-red-200: #FECACA;
+  --color-red-500: #EF4444;
+  --color-red-600: #DC2626;
+  --color-red-700: #B91C1C;
+  
+  /* Yellow colors */
+  --color-yellow-100: #FEF3C7;
+  --color-yellow-200: #FDE68A;
+  --color-yellow-700: #B45309;
+  
+  /* Purple colors */
+  --color-purple-300: #D8B4FE;
+  
+  /* Pink colors */
+  --color-pink-300: #F9A8D4;
+}
+
+/* Dark theme */
+.dark {
+  /* Basic colors - inverted for dark mode */
+  --color-black: #FFFFFF;
+  --color-white: #1F2937;
+  
+  /* Gray colors - inverted */
+  --color-gray-50: #1F2937;
+  --color-gray-100: #374151;
+  --color-gray-200: #4B5563;
+  --color-gray-300: #6B7280;
+  --color-gray-400: #9CA3AF;
+  --color-gray-500: #D1D5DB;
+  --color-gray-600: #E5E7EB;
+  --color-gray-700: #F3F4F6;
+  --color-gray-800: #F9FAFB;
+  --color-gray-900: #FFFFFF;
+  
+  /* Blue colors remain similar for consistency */
+  --color-blue-50: #1E3A8A;
+  --color-blue-100: #1E40AF;
+  --color-blue-200: #2563EB;
+  --color-blue-300: #3B82F6;
+  --color-blue-400: #60A5FA;
+  --color-blue-500: #93C5FD;
+  --color-blue-600: #BFDBFE;
+  --color-blue-700: #DBEAFE;
+  
+  /* Adjust other colors for dark theme */
+  --color-green-50: #14532D;
+  --color-green-100: #15803D;
+  --color-green-200: #16A34A;
+  --color-green-400: #22C55E;
+  --color-green-500: #4ADE80;
+  --color-green-600: #BBF7D0;
+  --color-green-700: #DCFCE7;
+  
+  --color-red-50: #7F1D1D;
+  --color-red-100: #991B1B;
+  --color-red-200: #B91C1C;
+  --color-red-500: #EF4444;
+  --color-red-600: #F87171;
+  --color-red-700: #FCA5A5;
+  
+  --color-yellow-100: #A16207;
+  --color-yellow-200: #CA8A04;
+  --color-yellow-700: #FDE047;
+}
+
+/* Ensure body background adapts to theme */
+body {
+  background-color: var(--color-white);
+  color: var(--color-gray-900);
+  transition: background-color 0.3s ease, color 0.3s ease;
+}
+
+@keyframes marquee {
+  from {
+    transform: translateX(0);
+  }
+  to {
+    transform: translateX(calc(-100% - var(--gap)));
+  }
+}
+
+@keyframes marquee-vertical {
+  from {
+    transform: translateY(0);
+  }
+  to {
+    transform: translateY(calc(-100% - var(--gap)));
+  }
+}
+
+.animate-marquee {
+  animation: marquee var(--duration) infinite linear;
+}
+
+.animate-marquee-vertical {
+  animation: marquee-vertical var(--duration) linear infinite;
+}
+
+:root {
+  /* Basic colors */
+  --color-black: #000000;
   --color-white: #ffffff;
 
   /* Custom colors */
@@ -66,139 +203,4 @@
     "Droid Sans",
     "Helvetica Neue",
     sans-serif;
-=======
-  --color-white: #FFFFFF;
-  
-  /* Gray colors */
-  --color-gray-50: #F9FAFB;
-  --color-gray-100: #F3F4F6;
-  --color-gray-200: #E5E7EB;
-  --color-gray-300: #D1D5DB;
-  --color-gray-400: #9CA3AF;
-  --color-gray-500: #6B7280;
-  --color-gray-600: #4B5563;
-  --color-gray-700: #374151;
-  --color-gray-800: #1F2937;
-  --color-gray-900: #111827;
-  
-  /* Blue colors */
-  --color-blue-50: #EBF8FF;
-  --color-blue-100: #DBEAFE;
-  --color-blue-200: #BFDBFE;
-  --color-blue-300: #93C5FD;
-  --color-blue-400: #60A5FA;
-  --color-blue-500: #3B82F6;
-  --color-blue-600: #2563EB;
-  --color-blue-700: #1D4ED8;
-  
-  /* Green colors */
-  --color-green-50: #F0FDF4;
-  --color-green-100: #DCFCE7;
-  --color-green-200: #BBF7D0;
-  --color-green-400: #4ADE80;
-  --color-green-500: #22C55E;
-  --color-green-600: #16A34A;
-  --color-green-700: #15803D;
-  
-  /* Red colors */
-  --color-red-50: #FEF2F2;
-  --color-red-100: #FEE2E2;
-  --color-red-200: #FECACA;
-  --color-red-500: #EF4444;
-  --color-red-600: #DC2626;
-  --color-red-700: #B91C1C;
-  
-  /* Yellow colors */
-  --color-yellow-100: #FEF3C7;
-  --color-yellow-200: #FDE68A;
-  --color-yellow-700: #B45309;
-  
-  /* Purple colors */
-  --color-purple-300: #D8B4FE;
-  
-  /* Pink colors */
-  --color-pink-300: #F9A8D4;
-}
-
-/* Dark theme */
-.dark {
-  /* Basic colors - inverted for dark mode */
-  --color-black: #FFFFFF;
-  --color-white: #1F2937;
-  
-  /* Gray colors - inverted */
-  --color-gray-50: #1F2937;
-  --color-gray-100: #374151;
-  --color-gray-200: #4B5563;
-  --color-gray-300: #6B7280;
-  --color-gray-400: #9CA3AF;
-  --color-gray-500: #D1D5DB;
-  --color-gray-600: #E5E7EB;
-  --color-gray-700: #F3F4F6;
-  --color-gray-800: #F9FAFB;
-  --color-gray-900: #FFFFFF;
-  
-  /* Blue colors remain similar for consistency */
-  --color-blue-50: #1E3A8A;
-  --color-blue-100: #1E40AF;
-  --color-blue-200: #2563EB;
-  --color-blue-300: #3B82F6;
-  --color-blue-400: #60A5FA;
-  --color-blue-500: #93C5FD;
-  --color-blue-600: #BFDBFE;
-  --color-blue-700: #DBEAFE;
-  
-  /* Adjust other colors for dark theme */
-  --color-green-50: #14532D;
-  --color-green-100: #15803D;
-  --color-green-200: #16A34A;
-  --color-green-400: #22C55E;
-  --color-green-500: #4ADE80;
-  --color-green-600: #BBF7D0;
-  --color-green-700: #DCFCE7;
-  
-  --color-red-50: #7F1D1D;
-  --color-red-100: #991B1B;
-  --color-red-200: #B91C1C;
-  --color-red-500: #EF4444;
-  --color-red-600: #F87171;
-  --color-red-700: #FCA5A5;
-  
-  --color-yellow-100: #A16207;
-  --color-yellow-200: #CA8A04;
-  --color-yellow-700: #FDE047;
-}
-
-/* Ensure body background adapts to theme */
-body {
-  background-color: var(--color-white);
-  color: var(--color-gray-900);
-  transition: background-color 0.3s ease, color 0.3s ease;
-}
-
-@keyframes marquee {
-  from {
-    transform: translateX(0);
-  }
-  to {
-    transform: translateX(calc(-100% - var(--gap)));
-  }
-}
-
-@keyframes marquee-vertical {
-  from {
-    transform: translateY(0);
-  }
-  to {
-    transform: translateY(calc(-100% - var(--gap)));
-  }
-}
-
-.animate-marquee {
-  animation: marquee var(--duration) infinite linear;
-}
-
-.animate-marquee-vertical {
-  animation: marquee-vertical var(--duration) linear infinite;
->>>>>>> b7c705f7
 }